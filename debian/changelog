<<<<<<< HEAD
chd2iso-fuse (0.2.6-1) trixie; urgency=medium

  [ lloydsmart ]
  * ci(codeql): switch Rust to build-mode=none and drop manual build.
    Rust extractor doesn’t support manual build mode. Use build-mode=none and
    run the standard security-extended + security-and-quality queries.
    Removed the ‘observed’ cargo build (not used by Rust CodeQL).

  [ Lloyd Smart ]
  * chore(release): set Cargo version to 0.2.6 from tag
  * chore(release): sync Cargo.lock to version 0.2.6
  * Release 0.2.6

 -- Lloyd Smart <lloydsmart@users.noreply.github.com>  Sun, 07 Sep 2025 21:14:31 +0000
=======
chd2iso-fuse (0.2.5-1) trixie; urgency=medium

  [ lloydsmart ]
  * chore(release): update CHANGELOG.md, debian/changelog, and Cargo.toml for v0.2.4
  * ci(cargo-audit): install tool, update RustSec DB, and run audit (with caching)
    Replaces invalid `cargo-audit fetch` with:
    - `cargo audit --db-update`
    - `cargo audit`
    Also caches Cargo registry/git, cargo bin installs, and advisory DB to speed runs.

  [ Lloyd Smart ]
  * chore(release): set Cargo version to 0.2.5 from tag
  * chore(release): sync Cargo.lock to version 0.2.5
  * Release 0.2.5

 -- Lloyd Smart <lloydsmart@users.noreply.github.com>  Sun, 07 Sep 2025 21:14:28 +0000
>>>>>>> f04ad6bf

chd2iso-fuse (0.2.4-1) trixie; urgency=medium

  [ lloydsmart ]
  * chore(release): update CHANGELOG.md, debian/changelog, and Cargo.toml for v0.2.3
  * chore(dependabot): retarget updates to develop branch for git-flow.
    Ensure routine Cargo and GitHub Actions updates land on `develop`.
    Add security-only rule targeting `main` for critical hotfixes.
  * chore(dependabot): retarget routine updates to develop for git-flow.
    Configure Cargo and GitHub Actions updates to open PRs against `develop`.
    Security updates will be handled by GitHub’s Dependabot security updates on `main`.
  * ci(codeql): fix query spec — drop legacy “+” prefix.
    Replace “+security-extended, +security-and-quality” with
    “security-extended,security-and-quality” so CodeQL can init the DB
    under the action’s supported syntax. Also keeps the manual build and
    matrix variants unchanged.

  [ Lloyd Smart ]
  * security(codeql): switch to advanced CodeQL with 3 build variants (default/all-features/minimal), extended queries, and per-variant categorization
  * chore(release): set Cargo version to 0.2.4 from tag
  * chore(release): sync Cargo.lock to version 0.2.4
  * Release 0.2.4

 -- Lloyd Smart <lloydsmart@users.noreply.github.com>  Thu, 04 Sep 2025 19:11:46 +0000

chd2iso-fuse (0.2.3-1) trixie; urgency=medium

  [ lloydsmart ]
  * chore(release): update CHANGELOG.md, debian/changelog, and Cargo.toml for v0.2.2
  * docs: remove redundant section at the end of SECURITY.md
  * chore(clap): use Cargo name/description in --help; keep version from Cargo
    - `name = env!("CARGO_PKG_NAME")`, `about = env!("CARGO_PKG_DESCRIPTION")`
    - `#[command(version)]` continues to surface CARGO_PKG_VERSION
    - If `--version` shows 0.1.0 locally, it’s a stale binary in $PATH rather than code
  * ci: assert `--version` matches Cargo.toml, Debian upstream version, and tag
    - Build release binary and verify `./target/release/chd2iso-fuse --version`
      equals Cargo.toml (and tag on tagged builds)
    - After debuild, extract the .deb and verify the packaged binary reports the
      expected version (matches Cargo.toml and Debian upstream portion)
  * chore(scripts): harden set-cargo-version.sh and adjust CI backup handling
    - Preserve existing quote style (single/double) when updating version in Cargo.toml
    - Handle CRLF endings gracefully
    - Add robust temp file cleanup with trap
    - Keep .bak for local safety but exclude it from CI commits (rm before git add)
    - No functional change to versioning flow; improves safety and cleanliness
  * chore(ci): quote-out step name
  * ci: quote step names with colons to satisfy YAML parser.
    GitHub workflow failed with “Invalid workflow file … YAML syntax” due to
    unquoted names containing ‘:’. Quote the new sanity-check steps (and other
    colon-bearing names) to keep the workflow valid.
  * ci: verify Cargo.toml bump, recache release build, and fix tag version check
    - Assert Cargo.toml version equals tag right after bump
    - Force fresh compile for packaging (SCCACHE_RECACHE=1)
    - Derive TAG_VERSION from GITHUB_REF_NAME in post-package check
  * ci: verify Cargo.toml bump and force fresh compile for packaging
    - Assert Cargo.toml version equals tag right after bump
    - Add SCCACHE_RECACHE=1 (or bypass RUSTC_WRAPPER) for debuild so version
      embedded via env!("CARGO_PKG_VERSION") isn’t taken from stale cache
    - Make post-package tag version check robust via GITHUB_REF_NAME
  * ci: relax Debian-upstream version check on non-tag builds
    - Always assert that binary `--version` matches Cargo.toml
    - Only enforce Debian upstream match when:
      • building from a tag (release path), or
      • changelog upstream already equals Cargo.toml
    - Prevents false failures on branch/PR builds where debian/changelog
      is ahead of Cargo.toml
  * chore(release): update CHANGELOG.md, debian/changelog, and Cargo.toml for v0.2.1
  * ci: fix syntax error in github-script release asset check
    - Add missing closing braces in github-script block
    - Ensure assets array is checked safely with Array.isArray
    - Handle 404 (release not found) with a clear failure message
    - Prevents “Unexpected token ')'” runtime error in CI
  * chore(release): update CHANGELOG.md, debian/changelog, and Cargo.toml for v0.2.2

  [ Lloyd Smart ]
  * chore(release): set Cargo version to 0.2.3 from tag
  * chore(release): sync Cargo.lock to version 0.2.3
  * Release 0.2.3

 -- Lloyd Smart <lloydsmart@users.noreply.github.com>  Wed, 03 Sep 2025 17:58:33 +0000

chd2iso-fuse (0.2.2-1) trixie; urgency=medium

  [ lloydsmart ]
  * chore(release): update CHANGELOG.md, debian/changelog, and Cargo.toml for v0.2.0
  * chore(clap): use Cargo name/description in --help; keep version from Cargo
    - `name = env!("CARGO_PKG_NAME")`, `about = env!("CARGO_PKG_DESCRIPTION")`
    - `#[command(version)]` continues to surface CARGO_PKG_VERSION
    - If `--version` shows 0.1.0 locally, it’s a stale binary in $PATH rather than code
  * ci: assert `--version` matches Cargo.toml, Debian upstream version, and tag
    - Build release binary and verify `./target/release/chd2iso-fuse --version`
      equals Cargo.toml (and tag on tagged builds)
    - After debuild, extract the .deb and verify the packaged binary reports the
      expected version (matches Cargo.toml and Debian upstream portion)
  * chore(scripts): harden set-cargo-version.sh and adjust CI backup handling
    - Preserve existing quote style (single/double) when updating version in Cargo.toml
    - Handle CRLF endings gracefully
    - Add robust temp file cleanup with trap
    - Keep .bak for local safety but exclude it from CI commits (rm before git add)
    - No functional change to versioning flow; improves safety and cleanliness
  * chore(ci): quote-out step name
  * ci: quote step names with colons to satisfy YAML parser.
    GitHub workflow failed with “Invalid workflow file … YAML syntax” due to
    unquoted names containing ‘:’. Quote the new sanity-check steps (and other
    colon-bearing names) to keep the workflow valid.
  * ci: verify Cargo.toml bump, recache release build, and fix tag version check
    - Assert Cargo.toml version equals tag right after bump
    - Force fresh compile for packaging (SCCACHE_RECACHE=1)
    - Derive TAG_VERSION from GITHUB_REF_NAME in post-package check
  * ci: verify Cargo.toml bump and force fresh compile for packaging
    - Assert Cargo.toml version equals tag right after bump
    - Add SCCACHE_RECACHE=1 (or bypass RUSTC_WRAPPER) for debuild so version
      embedded via env!("CARGO_PKG_VERSION") isn’t taken from stale cache
    - Make post-package tag version check robust via GITHUB_REF_NAME
  * ci: relax Debian-upstream version check on non-tag builds
    - Always assert that binary `--version` matches Cargo.toml
    - Only enforce Debian upstream match when:
      • building from a tag (release path), or
      • changelog upstream already equals Cargo.toml
    - Prevents false failures on branch/PR builds where debian/changelog
      is ahead of Cargo.toml
  * chore(release): update CHANGELOG.md, debian/changelog, and Cargo.toml for v0.2.1
  * ci: fix syntax error in github-script release asset check
    - Add missing closing braces in github-script block
    - Ensure assets array is checked safely with Array.isArray
    - Handle 404 (release not found) with a clear failure message
    - Prevents “Unexpected token ')'” runtime error in CI

  [ Lloyd Smart ]
  * chore(release): set Cargo version to 0.2.2 from tag
  * chore(release): sync Cargo.lock to version 0.2.2
  * Release 0.2.2

 -- Lloyd Smart <lloydsmart@users.noreply.github.com>  Wed, 03 Sep 2025 15:50:19 +0000

chd2iso-fuse (0.2.1-1) trixie; urgency=medium

  [ lloydsmart ]
  * chore(release): update CHANGELOG.md, debian/changelog, and Cargo.toml for v0.2.0
  * chore(clap): use Cargo name/description in --help; keep version from Cargo
    - `name = env!("CARGO_PKG_NAME")`, `about = env!("CARGO_PKG_DESCRIPTION")`
    - `#[command(version)]` continues to surface CARGO_PKG_VERSION
    - If `--version` shows 0.1.0 locally, it’s a stale binary in $PATH rather than code
  * ci: assert `--version` matches Cargo.toml, Debian upstream version, and tag
    - Build release binary and verify `./target/release/chd2iso-fuse --version`
      equals Cargo.toml (and tag on tagged builds)
    - After debuild, extract the .deb and verify the packaged binary reports the
      expected version (matches Cargo.toml and Debian upstream portion)
  * chore(scripts): harden set-cargo-version.sh and adjust CI backup handling
    - Preserve existing quote style (single/double) when updating version in Cargo.toml
    - Handle CRLF endings gracefully
    - Add robust temp file cleanup with trap
    - Keep .bak for local safety but exclude it from CI commits (rm before git add)
    - No functional change to versioning flow; improves safety and cleanliness
  * chore(ci): quote-out step name
  * ci: quote step names with colons to satisfy YAML parser.
    GitHub workflow failed with “Invalid workflow file … YAML syntax” due to
    unquoted names containing ‘:’. Quote the new sanity-check steps (and other
    colon-bearing names) to keep the workflow valid.
  * ci: verify Cargo.toml bump, recache release build, and fix tag version check
    - Assert Cargo.toml version equals tag right after bump
    - Force fresh compile for packaging (SCCACHE_RECACHE=1)
    - Derive TAG_VERSION from GITHUB_REF_NAME in post-package check
  * ci: verify Cargo.toml bump and force fresh compile for packaging
    - Assert Cargo.toml version equals tag right after bump
    - Add SCCACHE_RECACHE=1 (or bypass RUSTC_WRAPPER) for debuild so version
      embedded via env!("CARGO_PKG_VERSION") isn’t taken from stale cache
    - Make post-package tag version check robust via GITHUB_REF_NAME
  * ci: relax Debian-upstream version check on non-tag builds
    - Always assert that binary `--version` matches Cargo.toml
    - Only enforce Debian upstream match when:
      • building from a tag (release path), or
      • changelog upstream already equals Cargo.toml
    - Prevents false failures on branch/PR builds where debian/changelog
      is ahead of Cargo.toml

  [ Lloyd Smart ]
  * chore(release): set Cargo version to 0.2.1 from tag
  * chore(release): sync Cargo.lock to version 0.2.1
  * Release 0.2.1

 -- Lloyd Smart <lloydsmart@users.noreply.github.com>  Wed, 03 Sep 2025 11:32:27 +0000

chd2iso-fuse (0.2.0-1) trixie; urgency=medium

  [ lloydsmart ]
  * chore(release): update CHANGELOG.md, debian/changelog, and Cargo.toml for v0.1.38
  * ci: add SHA256SUMS to release artifacts and upload
    - Generate SHA256SUMS over *.deb/*.buildinfo/*.changes in artifacts/
    - Upload SHA256SUMS with other artifacts; include in release upload list
    - List SHA256SUMS in logs and require it when checking existing releases
  * ci: GPG-sign SHA256SUMS and attach SHA256SUMS.asc to releases
    - Install gnupg; import private key from secrets; trust key; capture KEYID
    - Create SHA256SUMS for *.deb/*.buildinfo/*.changes and sign (armored, detached)
    - Upload SHA256SUMS + SHA256SUMS.asc as artifacts and release assets
    - Require .asc only when signing key is configured; keep explicit upload & verification
  * docs: add release signing public key
  * ci: stop using secrets.* in expressions; guard signing in-shell
    - Import/sign GPG only if GPG_PRIVATE_KEY is present (shell guards)
    - Set EXPECT_ASC from downloaded files; pass to github-script via env
    - Remove `if: ${{ secrets… }}` and secrets in expression contexts (unsupported)
  * ci(build): use bash for build-debs job (fix shopt not found)
  * fix: update getattr signature for latest fuser API
    `Filesystem::getattr` in `fuser` now takes an additional
    `Option<u64>` file handle argument. Updated our impl to
    match the new trait signature, discarding the handle since
    we don’t use it. This fixes E0050 build errors against
    current fuser versions.

  [ dependabot[bot] ]
  * chore(deps): bump lru from 0.12.5 to 0.16.0.
    Bumps [lru](https://github.com/jeromefroe/lru-rs) from 0.12.5 to 0.16.0.
    - [Changelog](https://github.com/jeromefroe/lru-rs/blob/master/CHANGELOG.md)
    - [Commits](https://github.com/jeromefroe/lru-rs/compare/0.12.5...0.16.0)
    ---
    updated-dependencies:
    - dependency-name: lru
      dependency-version: 0.16.0
      dependency-type: direct:production
      update-type: version-update:semver-minor
    ...
    Signed-off-by: dependabot[bot] <support@github.com>
  * chore(deps): bump fuser from 0.14.0 to 0.15.1.
    Bumps [fuser](https://github.com/cberner/fuser) from 0.14.0 to 0.15.1.
    - [Release notes](https://github.com/cberner/fuser/releases)
    - [Changelog](https://github.com/cberner/fuser/blob/master/CHANGELOG.md)
    - [Commits](https://github.com/cberner/fuser/compare/v0.14.0...v0.15.1)
    ---
    updated-dependencies:
    - dependency-name: fuser
      dependency-version: 0.15.1
      dependency-type: direct:production
      update-type: version-update:semver-minor
    ...
    Signed-off-by: dependabot[bot] <support@github.com>

  [ Lloyd Smart ]
  * chore(release): set Cargo version to 0.2.0 from tag
  * chore(release): sync Cargo.lock to version 0.2.0
  * Release 0.2.0

 -- Lloyd Smart <lloydsmart@users.noreply.github.com>  Wed, 03 Sep 2025 09:36:11 +0000

chd2iso-fuse (0.1.38-1) trixie; urgency=medium

  [ lloydsmart ]
  * chore(release): update CHANGELOG.md, debian/changelog, and Cargo.toml for v0.1.37
  * ci: fix multiline env delimiter for release assets (unquoted EOF) and keep explicit upload + verification
  * ci: reliably attach release assets + fix $GITHUB_ENV heredoc
    - Build explicit newline-separated asset list (*.deb/*.buildinfo/*.changes/CHANGELOG.md)
      and pass it to softprops via $GITHUB_ENV (unquoted EOF delimiter).
    - Normalize RELEASE_NOTES.md to repo root and use it as body_path.
    - Download artifacts to repo root; guard and list assets before upload.
    - Verify assets after publish via GitHub API; fail fast if missing.
    - Fix YAML issues (cache `key` under `with`, correct `github-script` `script:` level).
    - Keep draft → upload → publish flow, pinned Rust 1.86.0, and offline lockfile guard.

  [ Lloyd Smart ]
  * chore(release): set Cargo version to 0.1.38 from tag
  * chore(release): sync Cargo.lock to version 0.1.38
  * Release 0.1.38

 -- Lloyd Smart <lloydsmart@users.noreply.github.com>  Tue, 02 Sep 2025 16:46:59 +0000

chd2iso-fuse (0.1.37-1) trixie; urgency=medium

  [ lloydsmart ]
  * chore(release): update CHANGELOG.md, debian/changelog, and Cargo.toml for v0.1.36
  * ci: upload explicit asset list to release and verify post-publish
    - Build concrete list of *.deb/*.buildinfo/*.changes/CHANGELOG.md in repo root
    - Pass newline-separated file list to softprops/action-gh-release
    - Verify the published release contains assets; fail fast if empty
    - Keep draft->upload->publish, idempotence checks, pinned toolchain, offline lock guard

  [ Lloyd Smart ]
  * chore(release): set Cargo version to 0.1.37 from tag
  * chore(release): sync Cargo.lock to version 0.1.37
  * Release 0.1.37

 -- Lloyd Smart <lloydsmart@users.noreply.github.com>  Tue, 02 Sep 2025 16:21:37 +0000

chd2iso-fuse (0.1.36-1) trixie; urgency=medium

  [ lloydsmart ]
  * chore(release): update CHANGELOG.md, debian/changelog, and Cargo.toml for v0.1.35
  * ci: normalize release notes path and upload assets reliably
    - Ensure RELEASE_NOTES.md exists at repo root (move/copy fallback)
    - Use recursive globs for .deb/.buildinfo/.changes uploads
    - Keep draft->upload->publish flow, concurrency, idempotence
    - Pin Rust 1.86.0; regenerate+commit Cargo.lock; offline lock guard

  [ Lloyd Smart ]
  * chore(release): set Cargo version to 0.1.36 from tag
  * chore(release): sync Cargo.lock to version 0.1.36
  * Release 0.1.36

 -- Lloyd Smart <lloydsmart@users.noreply.github.com>  Tue, 02 Sep 2025 16:02:12 +0000

chd2iso-fuse (0.1.35-1) trixie; urgency=medium

  [ lloydsmart ]
  * chore(release): update CHANGELOG.md, debian/changelog, and Cargo.toml for v0.1.34

  [ Lloyd Smart ]
  * chore(release): set Cargo version to 0.1.35 from tag
  * chore(release): sync Cargo.lock to version 0.1.35
  * Release 0.1.35

 -- Lloyd Smart <lloydsmart@users.noreply.github.com>  Tue, 02 Sep 2025 14:55:34 +0000

chd2iso-fuse (0.1.34-1) trixie; urgency=medium

  [ lloydsmart ]
  * chore(release): update CHANGELOG.md, debian/changelog, and Cargo.toml for v0.1.32
  * chore(release): update CHANGELOG.md, debian/changelog, and Cargo.toml for v0.1.33

  [ Lloyd Smart ]
  * chore(release): set Cargo version to 0.1.34 from tag
  * chore(release): sync Cargo.lock to version 0.1.34
  * Release 0.1.34

 -- Lloyd Smart <lloydsmart@users.noreply.github.com>  Tue, 02 Sep 2025 14:38:39 +0000

chd2iso-fuse (0.1.33-1) trixie; urgency=medium

  [ lloydsmart ]
  * ci: fix release uploads by scanning workspace and using recursive globs
    - Download artifacts to repo root and guard by searching **/*.deb etc.
    - Upload with ** globs so we attach regardless of folder structure
    - (kept) draft->upload->publish, idempotent checks, pinned toolchain, offline lockfile guard

  [ Lloyd Smart ]
  * chore(release): set Cargo version to 0.1.33 from tag
  * chore(release): sync Cargo.lock to version 0.1.33
  * Release 0.1.33

 -- Lloyd Smart <lloydsmart@users.noreply.github.com>  Tue, 02 Sep 2025 14:27:13 +0000

chd2iso-fuse (0.1.31-1) trixie; urgency=medium

  [ lloydsmart ]
  * chore(release): update CHANGELOG.md, debian/changelog, and Cargo.toml for v0.1.30
  * ci: add concurrency + idempotent release publish; keep pinned toolchain and offline lockfile guard
    - Global concurrency to cancel older runs on same ref
    - Release job checks for existing/published release and no-ops if present
    - Draft->upload->publish flow for immutable releases
    - Regenerate+commit Cargo.lock after tag bump
    - Pin Rust to 1.86.0; prefetch with --locked and validate offline

  [ Lloyd Smart ]
  * chore(release): set Cargo version to 0.1.31 from tag
  * chore(release): sync Cargo.lock to version 0.1.31
  * Release 0.1.31

 -- Lloyd Smart <lloydsmart@users.noreply.github.com>  Tue, 02 Sep 2025 10:51:48 +0000

chd2iso-fuse (0.1.30-1) trixie; urgency=medium

  [ lloydsmart ]
  * ci: fix workflow parsing and job condition
    - Use bracket notation in job-level condition: needs['build-debs'].result
    - Correct step indentation in publish-release job
    - Keep draft->publish flow for immutable releases
  * ci: fix YAML indentation in publish-release job (indent run: under step)
  * ci: fix YAML indentation in publish-release job (indent run: under step)

  [ Lloyd Smart ]
  * chore(release): set Cargo version to 0.1.30 from tag
  * chore(release): sync Cargo.lock to version 0.1.30
  * Release 0.1.30

 -- Lloyd Smart <lloydsmart@users.noreply.github.com>  Tue, 02 Sep 2025 10:34:27 +0000

chd2iso-fuse (0.1.28-1) trixie; urgency=medium

  [ lloydsmart ]
  * ci: commit regenerated Cargo.lock after tag version bump
    - After setting Cargo.toml version from tag, regenerate lockfile offline
      and commit it so subsequent `--locked` steps and the post-build guard pass
    - Keep deterministic lock guard (prefetch + `cargo metadata --locked --offline`)
    - Toolchain pinned to rustc 1.86.0 to avoid lock format drift

  [ Lloyd Smart ]
  * chore(release): set Cargo version to 0.1.28 from tag
  * chore(release): sync Cargo.lock to version 0.1.28
  * Release 0.1.28

 -- Lloyd Smart <lloydsmart@users.noreply.github.com>  Tue, 02 Sep 2025 09:54:11 +0000

chd2iso-fuse (0.1.23-1) trixie; urgency=medium

  [ lloydsmart ]
  * chore(release): update CHANGELOG.md and debian/changelog for v0.1.22
  * ci(release): build first, PR later — stop changelog from being clobbered mid-run
    - Move CHANGELOG copy + create-pull-request steps to end of build job (after artifacts)
    - Keep pre- and post-build version guards to enforce ${TAG#v}-1
    - Collect artifacts by parsed Debian version; POSIX-safe shell
    - Preserve sccache/caching, reproducible flags, and release publishing

  [ Lloyd Smart ]
  * Release 0.1.23

 -- Lloyd Smart <lloydsmart@users.noreply.github.com>  Fri, 29 Aug 2025 16:25:49 +0000

chd2iso-fuse (0.1.22-1) trixie; urgency=medium

  [ lloydsmart ]
  * chore(release): update CHANGELOG.md and debian/changelog for v0.1.20
  * ci(release): fix YAML and finalize post-build version guard
    - Quote guard step name (contains a colon) to satisfy YAML parser
    - Add missing `if:` and `run:` fields to the guard step
    - Ensure tag builds fail if artifacts for the expected Debian version (${TAG#v}-1) are absent
    - Keep parent-dir listing for easier debugging

  [ Lloyd Smart ]
  * Release 0.1.22

 -- Lloyd Smart <lloydsmart@users.noreply.github.com>  Fri, 29 Aug 2025 16:18:55 +0000

chd2iso-fuse (0.1.20-1) trixie; urgency=medium

  [ lloydsmart ]
  * ci: fix artifact collection on tag builds (POSIX sh)
    - Replace bash-only here-strings/pipefail with POSIX-safe logic
    - Use `find … -print0 | xargs -0` to move all *_<VER>_* files
    - Prevents `/bin/sh: Syntax error: redirection unexpected` in container

  [ Lloyd Smart ]
  * Release 0.1.20

 -- Lloyd Smart <lloydsmart@users.noreply.github.com>  Fri, 29 Aug 2025 16:02:39 +0000

chd2iso-fuse (0.1.18-1) trixie; urgency=medium

  [ lloydsmart ]
  * ci: collect release artifacts by debian version instead of hard-coded names
    - Use dpkg-parsechangelog to get Version and move all *_<VER>_* files
    - Handles arch/dbgsym/binNMU variations; prints parent dir on mismatch

  [ Lloyd Smart ]
  * Release 0.1.18

 -- Lloyd Smart <lloydsmart@users.noreply.github.com>  Fri, 29 Aug 2025 15:36:31 +0000

chd2iso-fuse (0.1.16-1) trixie; urgency=medium

  [ lloydsmart ]
  * chore(release): update CHANGELOG.md and debian/changelog for v0.1.15
  * ci/debian: force changelog version from tag and guard before build
    - gen-debian-changelog.sh: use `dch --newversion ${TAG#v}-1` and close entry
    - Add CI step to verify dpkg-parsechangelog matches the tag-derived version
    - Print top of debian/changelog and built filenames for sanity
    - Fixes release assets being one version behind the tag

  [ Lloyd Smart ]
  * Release 0.1.16

 -- Lloyd Smart <lloydsmart@users.noreply.github.com>  Fri, 29 Aug 2025 15:13:04 +0000

chd2iso-fuse (0.1.15-1) trixie; urgency=medium

  [ lloydsmart ]
  * chore(release): update CHANGELOG.md and debian/changelog for v0.1.14
  * ci/debian: derive debian/changelog version from tag; guard against mismatches
    - Update gen-debian-changelog.sh to set version ${TAG#v}-1 and close entry
    - Use gbp dch for changes, then dch -v to pin version and distro
    - Add CI step to verify dpkg-parsechangelog matches the tag-derived version
    - Ensures release assets filenames match the tag (e.g., v0.1.14 -> 0.1.14-1)

  [ Lloyd Smart ]
  * Release 0.1.15

 -- Lloyd Smart <lloydsmart@users.noreply.github.com>  Fri, 29 Aug 2025 14:38:05 +0000

chd2iso-fuse (0.1.14-1) trixie; urgency=medium

  [ lloydsmart ]
  * docs(changelog): update for v0.1.13
  * ci: include debian/changelog in release PR
    - Add debian/changelog to create-pull-request add-paths
    - Preview generated debian/changelog in logs for sanity
    - Ensures gbp dch output is committed back to main on tag builds

 -- Lloyd Smart <lloydsmart@users.noreply.github.com>  Fri, 29 Aug 2025 13:45:09 +0000

chd2iso-fuse (0.1.6) trixie; urgency=medium

  * Integrate automated changelog generation:
    - Added scripts/gen-debian-changelog.sh using gbp dch
    - Added scripts/gen-release-notes.sh using git-cliff
    - Updated CI workflow to call these scripts on tag builds
    - Installed git-cliff and git-buildpackage in CI container
    - Included generated CHANGELOG.md in release artifacts
    - Added tailored cliff.toml config with PR title capture

 -- Lloyd Smart <lloydsmart@users.noreply.github.com>  Fri, 29 Aug 2025 10:30:00 +0100

chd2iso-fuse (0.1.0-2) bookworm; urgency=medium

  * Debian packaging polish:
    - Add proper control metadata (Standards-Version, Vcs fields).
    - Provide minimal manpage and install it via dh_installman.
    - Keep systemd .mount/.automount units and mount helpers packaged.
    - Build via dh-cargo; tests disabled for now.

 -- Lloyd Smart <lloyd@lloydsmart.com>  Fri, 15 Aug 2025 09:45:00 +0100

chd2iso-fuse (0.1.0-1) unstable; urgency=medium

  * Initial release.

 -- Lloyd Smart <lloyd@lloydsmart.com>  Thu, 14 Aug 2025 12:00:00 +0000
<|MERGE_RESOLUTION|>--- conflicted
+++ resolved
@@ -1,4 +1,3 @@
-<<<<<<< HEAD
 chd2iso-fuse (0.2.6-1) trixie; urgency=medium
 
   [ lloydsmart ]
@@ -13,7 +12,7 @@
   * Release 0.2.6
 
  -- Lloyd Smart <lloydsmart@users.noreply.github.com>  Sun, 07 Sep 2025 21:14:31 +0000
-=======
+ 
 chd2iso-fuse (0.2.5-1) trixie; urgency=medium
 
   [ lloydsmart ]
@@ -30,7 +29,6 @@
   * Release 0.2.5
 
  -- Lloyd Smart <lloydsmart@users.noreply.github.com>  Sun, 07 Sep 2025 21:14:28 +0000
->>>>>>> f04ad6bf
 
 chd2iso-fuse (0.2.4-1) trixie; urgency=medium
 
