[package]
name = "chd2iso-fuse"
version = "0.1.23"
edition = "2021"
authors = ["Lloyd Smart <lloydsmart@users.noreply.github.com>"]
description = "FUSE filesystem to mount CHD images as ISO/BIN on the fly"
license = "MIT"
repository = "https://github.com/lloydsmart/chd2iso-fuse"
readme = "README.md"

[dependencies]
anyhow = "1.0"
clap = { version = "4.5", features = ["derive"] }
<<<<<<< HEAD
fuser = "0.15"
lru = "0.12"
=======
fuser = "0.14"
lru = "0.16"
>>>>>>> ad9e8c67
tracing = "0.1"
tracing-subscriber = { version = "0.3", features = ["env-filter", "fmt"] }
time = { version = "0.3", features = ["macros"] }
libc = "0.2"
chd = "0.3.3"

[profile.release]
opt-level = 3
lto = true
codegen-units = 1

[features]
default = []
# Internal: enables docs/manpage verification code paths used in CI.
doccheck = []<|MERGE_RESOLUTION|>--- conflicted
+++ resolved
@@ -11,13 +11,8 @@
 [dependencies]
 anyhow = "1.0"
 clap = { version = "4.5", features = ["derive"] }
-<<<<<<< HEAD
 fuser = "0.15"
-lru = "0.12"
-=======
-fuser = "0.14"
 lru = "0.16"
->>>>>>> ad9e8c67
 tracing = "0.1"
 tracing-subscriber = { version = "0.3", features = ["env-filter", "fmt"] }
 time = { version = "0.3", features = ["macros"] }
