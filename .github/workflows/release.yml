# .github/workflows/release.yml
name: 🚀 Release (on tag)

on:
  push:
    tags: [ 'v*' ]
  workflow_dispatch:
    inputs:
      tag:
        description: '🏷️ Tag to build (e.g. v0.2.11). Leave empty to use event tag.'
        required: false

permissions:
  contents: write
  security-events: read

concurrency:
  group: release-${{ github.event_name == 'workflow_dispatch' && inputs.tag || github.ref }}
  cancel-in-progress: false

defaults:
  run:
    shell: bash

jobs:
  resolve_tag:
    name: 🏷️ Resolve tag for this run
    runs-on: ubuntu-latest
    outputs:
      tag: ${{ steps.out.outputs.tag }}
    steps:
      - id: out
        run: |
          set -euo pipefail
          if [ "${GITHUB_EVENT_NAME}" = "workflow_dispatch" ] && [ -n "${{ inputs.tag }}" ]; then
            tag="${{ inputs.tag }}"
          else
            tag="${GITHUB_REF_NAME}"
          fi
          if [ -z "$tag" ]; then
            echo "::error::Unable to resolve tag."
            exit 1
          fi
          echo "tag=$tag" >> "$GITHUB_OUTPUT"
          echo "Resolved TAG=$tag"

  guard_tag_on_main:
    name: 🛡️ Guard — tag must be on main
    needs: [resolve_tag]
    runs-on: ubuntu-latest
    steps:
      - name: 📥 Checkout full history + tags
        uses: actions/checkout@v5
        with:
          fetch-depth: 0
          fetch-tags: true

      - name: 🐛 Debug refs
        run: |
          set -euo pipefail
          echo "event_name=${GITHUB_EVENT_NAME}"
          echo "resolved_tag=${{ needs.resolve_tag.outputs.tag }}"
          git fetch --no-tags origin +refs/heads/main:refs/remotes/origin/main
          echo "origin/main -> $(git rev-parse refs/remotes/origin/main)"

      - name: 🔍 Verify tag commit is reachable from origin main
        run: |
          set -euo pipefail
          TAG="${{ needs.resolve_tag.outputs.tag }}"
          git fetch --no-tags origin +refs/heads/main:refs/remotes/origin/main
          TAG_SHA="$(git rev-parse "${TAG}^{commit}")"
          echo "Tag ${TAG} -> ${TAG_SHA}"
          if git merge-base --is-ancestor "${TAG_SHA}" origin/main; then
            echo "✅ ${TAG} is contained in origin/main"
          else
            echo "::error::${TAG} (${TAG_SHA}) is NOT on main."
            exit 1
          fi

  build:
    name: 🛠️ Build for tag
    needs: [guard_tag_on_main]
    uses: ./.github/workflows/_build.yml
    with:
      lane: main
      nightly: false
      release_mode: true
      tag: ${{ needs.resolve_tag.outputs.tag }}   # ← pass tag so notes/CHANGELOG are generated once here
    secrets: inherit

  verify_versions:
    name: 🔎 Verify versions
    needs: [build]
    uses: ./.github/workflows/_verify-release.yml
    secrets: inherit

  publish_release:
    name: 📦 Publish GitHub Release
    needs: [build, verify_versions, resolve_tag]
    runs-on: ubuntu-latest
    steps:
      - name: 🛫 Preflight check (identity variables present)
        env:
          HAS_AUTHOR_NAME: ${{ vars.GIT_AUTHOR_NAME != '' }}
          HAS_AUTHOR_EMAIL: ${{ vars.GIT_AUTHOR_EMAIL != '' }}
        run: |
          set -euo pipefail
          if [ "${HAS_AUTHOR_NAME}" != "true" ]; then echo "::warning::Variable GIT_AUTHOR_NAME is not set (will use default)."; fi
          if [ "${HAS_AUTHOR_EMAIL}" != "true" ]; then echo "::warning::Variable GIT_AUTHOR_EMAIL is not set (will use default)."; fi

      - name: 📥 Checkout tag (full history + tags)
        uses: actions/checkout@v5
        with:
          ref: ${{ needs.resolve_tag.outputs.tag }}   # keep tag context consistent for all steps
          fetch-depth: 0
          fetch-tags: true
          clean: false

      - name: 👤 Configure git identity (from Actions Variables)
        run: |
          set -euo pipefail
          NAME="${{ vars.GIT_AUTHOR_NAME }}"
          EMAIL="${{ vars.GIT_AUTHOR_EMAIL }}"
          : "${NAME:=Release Bot}"
          : "${EMAIL:=release-bot@users.noreply.github.com}"
          git config --global user.name  "${NAME}"
          git config --global user.email "${EMAIL}"
          echo "Using git identity: ${NAME} <${EMAIL}>"

      - name: 🐛 Debug git context
        run: |
          set -euo pipefail
          echo "HEAD -> $(git --no-pager show -s --decorate --oneline)"
          echo "Describe: $(git describe --tags --always || true)"
          echo "Latest tags:"
          git --no-pager tag -l --sort=-v:refname | head -n 10

      - name: 📥 Download build artifacts (release-artifacts)
        uses: actions/download-artifact@v5
        with:
          name: release-artifacts
          path: artifacts

      - name: 🐛 Debug list downloaded artifact contents
        if: always()
        run: |
          set -euo pipefail
          echo "Downloaded files:"
          find artifacts -maxdepth 1 -type f -printf '%P\n' | sort || true

      - name: 🛡️ Guard expected release payload present (.deb)
        run: |
          set -euo pipefail
          shopt -s nullglob
          debs=(artifacts/*.deb)
          if [ ${#debs[@]} -eq 0 ]; then
            echo "::error::No .deb files found in artifacts/."
            find artifacts -maxdepth 2 -type f -printf '%P\n' | sort || true
            exit 1
          fi

      - name: 🛡️ Guard: RELEASE_NOTES.md must come from artifacts and be non-empty
        id: guard_notes
        run: |
          set -euo pipefail
<<<<<<< HEAD
          NOTES="artifacts/RELEASE_NOTES.md"
          if [[ ! -f "$NOTES" ]]; then
            echo "::error::Missing $NOTES from build artifacts. Notes must be produced by build."
            exit 1
          fi
          if [[ ! -s "$NOTES" ]]; then
            echo "::error::$NOTES exists but is empty."
=======
          TAG="${{ needs.resolve_tag.outputs.tag }}"

          if [ -f artifacts/RELEASE_NOTES.md ]; then
            cp artifacts/RELEASE_NOTES.md RELEASE_NOTES.md
            echo "source=artifact" >> "$GITHUB_OUTPUT"
          else
            echo "No notes artifact found; generating with git-cliff…"
            echo "source=cliff" >> "$GITHUB_OUTPUT"

            PREV="$(git describe --tags --abbrev=0 --match 'v*' "${TAG}^" 2>/dev/null || true)"
            echo "Resolved TAG=$TAG"
            echo "Previous tag=${PREV:-<none>}"

            # Show candidate commits
            if [[ -n "${PREV}" ]]; then
              echo "== Commits in ${PREV}..${TAG} =="
              git log --oneline --no-decorate "${PREV}..${TAG}" || true
            else
              echo "== Recent commits up to ${TAG} (no previous tag found) =="
              git log --oneline --no-decorate -20 "${TAG}" || true
            fi

            # Ensure git-cliff is available (no pinning)
            if ! command -v git-cliff >/dev/null 2>&1; then
              echo "Installing git-cliff…"
              curl -sSfL https://raw.githubusercontent.com/taiki-e/install-action/main/install.sh | bash -s -- -b /usr/local/bin git-cliff
            fi

            # Generate notes for this release
            if [[ -n "${PREV}" ]]; then
              echo "Using explicit bounds: --from ${PREV} --to ${TAG}"
              git-cliff --from "${PREV}" --to "${TAG}" --output RELEASE_NOTES.md
            else
              git-cliff --tag "${TAG}" --output RELEASE_NOTES.md
            fi

            # Build/ensure CHANGELOG.md and prepend the generated section after the header
            if [[ -s RELEASE_NOTES.md ]] && ! grep -qxF '(no notes)' RELEASE_NOTES.md; then
              [[ -f CHANGELOG.md ]] || printf "# Changelog\n\n" > CHANGELOG.md
              new="$(mktemp)"
              awk -v sec="RELEASE_NOTES.md" '
                NR==1 { print; print ""; system("cat " sec); next }
                { print }
              ' CHANGELOG.md > "${new}"
              mv "${new}" CHANGELOG.md
            fi
          fi

      - name: "🛡️ Guard: release notes must be non-empty"
        run: |
          set -euo pipefail
          if [[ ! -s RELEASE_NOTES.md ]] || grep -qxF '(no notes)' RELEASE_NOTES.md; then
            echo "::error title=Empty release notes::RELEASE_NOTES.md is empty or '(no notes)'."
            PREV="$(git describe --tags --abbrev=0 --match 'v*' "${{ needs.resolve_tag.outputs.tag }}^" 2>/dev/null || true)"
            if [[ -n "${PREV}" ]]; then
              echo "== Commits in ${PREV}..${{ needs.resolve_tag.outputs.tag }} =="
              git log --oneline --no-decorate "${PREV}..${{ needs.resolve_tag.outputs.tag }}" || true
            fi
>>>>>>> 8f7ab91a
            exit 1
          fi
          if grep -qiE '^\s*\(no notes\)\s*$' "$NOTES"; then
            echo "::error::$NOTES contains '(no notes)'; investigate generator in build job."
            exit 1
          fi
          # Copy to workspace root for gh -F convenience
          cp "$NOTES" RELEASE_NOTES.md
          echo "notes_path=RELEASE_NOTES.md" >> "$GITHUB_OUTPUT"

      - name: 🧾 Job summary (notes preview)
        run: |
          {
            echo "### Release notes (from artifacts) for ${{ needs.resolve_tag.outputs.tag }}"
            echo
            sed -n '1,80p' RELEASE_NOTES.md
            echo
            echo "_…truncated preview — full notes attached to the release._"
          } >> "$GITHUB_STEP_SUMMARY"

      - name: 🔐 Import GPG (for checksums signing)
        if: ${{ hashFiles('artifacts/SHA256SUMS') != '' }}
        uses: crazy-max/ghaction-import-gpg@v6
        with:
          gpg_private_key: ${{ secrets.GPG_PRIVATE_KEY }}
          passphrase: ${{ secrets.GPG_PASSPHRASE }}

      - name: ✍️ Sign SHA256SUMS (detached, into artifacts/)
        if: ${{ hashFiles('artifacts/SHA256SUMS') != '' }}
        run: |
          set -euo pipefail
          gpg --batch --yes --detach-sign --armor \
              -o artifacts/SHA256SUMS.asc artifacts.SHA256SUMS 2>/dev/null || \
          gpg --batch --yes --detach-sign --armor \
              -o artifacts/SHA256SUMS.asc artifacts/SHA256SUMS
          gpg --verify artifacts/SHA256SUMS.asc artifacts/SHA256SUMS

      - name: 📦 Assemble release asset list (explicit)
        id: assets
        run: |
          set -euo pipefail
          shopt -s nullglob
          wanted=( artifacts/*.deb artifacts/SHA256SUMS artifacts/SHA256SUMS.asc artifacts/CHANGELOG.md "${{ steps.guard_notes.outputs.notes_path }}" )
          files=()
          for f in "${wanted[@]}"; do
            for x in $f; do
              [ -f "$x" ] || continue
              cp -v "$x" .
              files+=("$(basename "$x")")
            done
          done
          if [ ${#files[@]} -eq 0 ]; then
            echo "::error::No files selected for upload"; exit 1
          fi
          {
            echo "files<<EOF"
            printf '%s\n' "${files[@]}"
            echo "EOF"
          } >> "$GITHUB_OUTPUT"

      - name: 🐛 Echo files to upload (debug)
        run: |
          echo "Files:"
          echo "${{ steps.assets.outputs.files }}" | sed 's/^/  - /'

      - name: 📄 Create/ensure draft release (no assets yet)
        env:
          GH_TOKEN: ${{ secrets.GITHUB_TOKEN }}
        run: |
          set -euo pipefail
          TAG="${{ needs.resolve_tag.outputs.tag }}"
          if ! gh release view "${TAG}" >/dev/null 2>&1; then
            gh release create "${TAG}" -t "chd2iso-fuse ${TAG}" -F RELEASE_NOTES.md --draft
          else
            gh release edit "${TAG}" --notes-file RELEASE_NOTES.md
          fi

      - name: ⬆️ Upload assets via gh
        env:
          GH_TOKEN: ${{ secrets.GITHUB_TOKEN }}
          TAG: ${{ needs.resolve_tag.outputs.tag }}
        run: |
          set -euo pipefail
          mapfile -t files < <(printf '%s\n' "${{ steps.assets.outputs.files }}")
          if [ "${#files[@]}" -eq 0 ]; then
            echo "::error::No files to upload"; exit 1
          fi
          gh release upload "${TAG}" "${files[@]}" --clobber"

      - name: 🚀 Publish the release (gh)
        env:
          GH_TOKEN: ${{ secrets.GITHUB_TOKEN }}
          TAG: ${{ needs.resolve_tag.outputs.tag }}
        run: |
          set -euo pipefail
          gh release edit "${TAG}" --draft=false

      - name: 🐛 Verify release assets (debug)
        uses: actions/github-script@v8
        with:
          script: |
            const { owner, repo } = context.repo;
            const tag = `${{ needs.resolve_tag.outputs.tag }}`;
            const rel = await github.rest.repos.getReleaseByTag({ owner, repo, tag });
            const names = rel.data.assets.map(a => a.name);
            core.info('Release assets: ' + JSON.stringify(names));

      - name: 📝 Reconcile release title with tag (safety net)
        uses: actions/github-script@v8
        with:
          script: |
            const tag = `${{ needs.resolve_tag.outputs.tag }}`;
            const { owner, repo } = context.repo;
            const res = await github.rest.repos.getReleaseByTag({ owner, repo, tag });
            const desired = `chd2iso-fuse ${tag}`;
            if (res.data.name !== desired) {
              await github.rest.repos.updateRelease({ owner, repo, release_id: res.data.id, name: desired });
              core.info(`Updated release title to '${desired}'`);
            } else {
              core.info('Release title already correct.');

  release_lane:
    name: 🛣️ Release lane and optional APT
    needs: [build, verify_versions, publish_release]
    uses: ./.github/workflows/_release.yml
    with:
      lane: main
      nightly: false
      apt_enabled: false
    secrets: inherit<|MERGE_RESOLUTION|>--- conflicted
+++ resolved
@@ -85,7 +85,7 @@
       lane: main
       nightly: false
       release_mode: true
-      tag: ${{ needs.resolve_tag.outputs.tag }}   # ← pass tag so notes/CHANGELOG are generated once here
+      tag: ${{ needs.resolve_tag.outputs.tag }}   # generate notes/CHANGELOG once here
     secrets: inherit
 
   verify_versions:
@@ -139,7 +139,14 @@
         uses: actions/download-artifact@v5
         with:
           name: release-artifacts
-          path: artifacts
+        # default path is ./release-artifacts; force ours for consistency:
+      - name: 🚚 Move downloaded artifacts to ./artifacts
+        run: |
+          set -euo pipefail
+          mkdir -p artifacts
+          shopt -s nullglob
+          mv release-artifacts/* artifacts/ || true
+          rmdir release-artifacts 2>/dev/null || true
 
       - name: 🐛 Debug list downloaded artifact contents
         if: always()
@@ -163,7 +170,6 @@
         id: guard_notes
         run: |
           set -euo pipefail
-<<<<<<< HEAD
           NOTES="artifacts/RELEASE_NOTES.md"
           if [[ ! -f "$NOTES" ]]; then
             echo "::error::Missing $NOTES from build artifacts. Notes must be produced by build."
@@ -171,66 +177,6 @@
           fi
           if [[ ! -s "$NOTES" ]]; then
             echo "::error::$NOTES exists but is empty."
-=======
-          TAG="${{ needs.resolve_tag.outputs.tag }}"
-
-          if [ -f artifacts/RELEASE_NOTES.md ]; then
-            cp artifacts/RELEASE_NOTES.md RELEASE_NOTES.md
-            echo "source=artifact" >> "$GITHUB_OUTPUT"
-          else
-            echo "No notes artifact found; generating with git-cliff…"
-            echo "source=cliff" >> "$GITHUB_OUTPUT"
-
-            PREV="$(git describe --tags --abbrev=0 --match 'v*' "${TAG}^" 2>/dev/null || true)"
-            echo "Resolved TAG=$TAG"
-            echo "Previous tag=${PREV:-<none>}"
-
-            # Show candidate commits
-            if [[ -n "${PREV}" ]]; then
-              echo "== Commits in ${PREV}..${TAG} =="
-              git log --oneline --no-decorate "${PREV}..${TAG}" || true
-            else
-              echo "== Recent commits up to ${TAG} (no previous tag found) =="
-              git log --oneline --no-decorate -20 "${TAG}" || true
-            fi
-
-            # Ensure git-cliff is available (no pinning)
-            if ! command -v git-cliff >/dev/null 2>&1; then
-              echo "Installing git-cliff…"
-              curl -sSfL https://raw.githubusercontent.com/taiki-e/install-action/main/install.sh | bash -s -- -b /usr/local/bin git-cliff
-            fi
-
-            # Generate notes for this release
-            if [[ -n "${PREV}" ]]; then
-              echo "Using explicit bounds: --from ${PREV} --to ${TAG}"
-              git-cliff --from "${PREV}" --to "${TAG}" --output RELEASE_NOTES.md
-            else
-              git-cliff --tag "${TAG}" --output RELEASE_NOTES.md
-            fi
-
-            # Build/ensure CHANGELOG.md and prepend the generated section after the header
-            if [[ -s RELEASE_NOTES.md ]] && ! grep -qxF '(no notes)' RELEASE_NOTES.md; then
-              [[ -f CHANGELOG.md ]] || printf "# Changelog\n\n" > CHANGELOG.md
-              new="$(mktemp)"
-              awk -v sec="RELEASE_NOTES.md" '
-                NR==1 { print; print ""; system("cat " sec); next }
-                { print }
-              ' CHANGELOG.md > "${new}"
-              mv "${new}" CHANGELOG.md
-            fi
-          fi
-
-      - name: "🛡️ Guard: release notes must be non-empty"
-        run: |
-          set -euo pipefail
-          if [[ ! -s RELEASE_NOTES.md ]] || grep -qxF '(no notes)' RELEASE_NOTES.md; then
-            echo "::error title=Empty release notes::RELEASE_NOTES.md is empty or '(no notes)'."
-            PREV="$(git describe --tags --abbrev=0 --match 'v*' "${{ needs.resolve_tag.outputs.tag }}^" 2>/dev/null || true)"
-            if [[ -n "${PREV}" ]]; then
-              echo "== Commits in ${PREV}..${{ needs.resolve_tag.outputs.tag }} =="
-              git log --oneline --no-decorate "${PREV}..${{ needs.resolve_tag.outputs.tag }}" || true
-            fi
->>>>>>> 8f7ab91a
             exit 1
           fi
           if grep -qiE '^\s*\(no notes\)\s*$' "$NOTES"; then
@@ -318,7 +264,7 @@
           if [ "${#files[@]}" -eq 0 ]; then
             echo "::error::No files to upload"; exit 1
           fi
-          gh release upload "${TAG}" "${files[@]}" --clobber"
+          gh release upload "${TAG}" "${files[@]}" --clobber
 
       - name: 🚀 Publish the release (gh)
         env:
@@ -351,6 +297,7 @@
               core.info(`Updated release title to '${desired}'`);
             } else {
               core.info('Release title already correct.');
+            }
 
   release_lane:
     name: 🛣️ Release lane and optional APT
