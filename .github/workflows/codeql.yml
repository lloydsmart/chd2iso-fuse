--- conflicted
+++ resolved
@@ -69,10 +69,6 @@
           languages: rust
           queries: +security-and-quality
 
-<<<<<<< HEAD
-      # Guard: fail early if Cargo.lock is stale (since we build with --locked)
-      - name: Ensure Cargo.lock is up to date
-=======
       # 🔒 Guard: fail early if Cargo.lock is stale (since we build with --locked)
       - name: Ensure Cargo.lock is up to date
         if: ${{ steps.paths.outputs.rust == 'true' || github.event_name != 'pull_request' }}
@@ -90,7 +86,6 @@
           fi
 
       - name: Build (all features & targets)
->>>>>>> 93447f15
         if: ${{ steps.paths.outputs.rust == 'true' || github.event_name != 'pull_request' }}
         env:
           CARGO_TERM_COLOR: always
